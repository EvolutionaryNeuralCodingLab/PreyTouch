"""
This module is responsible for real-time analysis and prediction of pogona behavior in the arena.

HitPredictor - The entry point of the real-time prediction module. A class that processes camera frames
               and produces predictions of screen touch events (hits).

TrajectoryPredictor - An abstract trajectory predictor class. This class receives a history of bounding box
                      detections and produces a forecast sequence of future bounding box locations.
"""

from Prediction.detector import nearest_detection, xyxy_to_centroid
from Prediction import calibration as calib
from Prediction import detector
import numpy as np
<<<<<<< HEAD
=======
from datetime import datetime
import json
import os
import config
>>>>>>> 110abe1f


class HitPredictor:
    """
    The main object of the real-time prediction module, exposed to the other modules of the arena system.
    An object responsible for processing video frames into predictions of touch events.

    First, the video frame is passed to a Detector object which returns an array of bounding box detections
    of the Pogona head in the frame. The bounding box coordinates are then transformed to a coordinate system
    relative to the screen using the Calibration module. The transformed detections are added to an array of
    past detections (history attribute) and this data is passed to a TrajectoryPredictor that generates a trajectory
    forecast. From this trajectory forecast a hit prediction consisting of an approximate x coordinate of the hit
    (relative to the monitor resolution), and the number of frames until the predicted hit is generated.

    A hit is predicted when the bottom edge of the bounding box passes a certain y-coordinate threshold
    (prediction_y_threshold attribute).

    All trajectory forecasts are stored in the forecasts attribute (a list of forecast arrays) for later
    analysis if necessary.

    The history array grows dynamically as new frames are processed. The reset() method clears the history
    and should be used to prevent excess memory usage when running for a long time.
    """

    def __init__(
        self,
        trajectory_predictor,
        detector=None,
        history_size=512,
        prediction_y_threshold=0,
        y_thresh_above=False,
    ):
        """
        Initialize HitPredictor.
        Load data from the last camera calibration, which can be overriden using the calibrate method.

        :param trajectory_predictor: an initialized TrajectoryPredictor
        :param detector: an initialized Pogona head object Detector
        :param history_size: initial size of the detections history array.
        :param prediction_y_threshold: y-coordinate threshold for a screen hit relative to the screen coordinate system.
        :param y_thresh_above: boolean indicating whether the threshold is crossed from below or above.
        """

        # look for last homography in some folder and load it. maybe also save dims
        self.homography, cam_width, cam_height = calib.get_last_homography()
        if self.homography is not None:
            _, _, self.camera_matrix = calib.get_undistort_mapping(
                cam_width, cam_height
            )

        self.trajectory_predictor = trajectory_predictor
        self.detector = detector
        self.prediction_y_threshold = prediction_y_threshold
        self.y_thresh_above = y_thresh_above

        self.reset(history_size=history_size)

    def handle_frame(self, frame):
        """
        Process a single video frame, update trajectory forecast and predict screen touches (hits).
        See handle_detection for returned values.
        """
        if self.frame_num == 0:
            height, width, _ = frame.shape
            if self.detector is not None:
                self.detector.set_input_size(width, height)

        detection = self.detect_pogona_head(frame)
        return self.handle_detection(detection)

    def handle_detection(self, detection):
        """
        Update detection history, send history to trajectory_predictor to generate a trajectory forecast, and
        see whether a hit event is predicted.

        :param detection: xyxy single detection bounding box
        :return: (forecast, hit_point, hit_steps), where
                 forecast - trajectory forecast for the next time steps.
                 hit_point - the predicted x-coordinate of the hit event relative to the screen coordinate system.
                 hit_steps - number of time steps until the predicted hit.
                 return forecast, None, None when there is no hit prediction for this forecast.
        """

        forecast, hit_point, hit_steps = None, None, None

        # Add new detection to history
        self.update_history(detection)

        if not self.did_find_detections:
            # First detection. Initialize trajectory predictor.
            if detection is not None:
                self.did_find_detections = True
                self.trajectory_predictor.init_trajectory(detection)
        else:
            # Update trajectory predictor.
            forecast = self.trajectory_predictor.update_and_predict(
                self.history[: self.frame_num + 1]
            )
            if forecast is not None:
                hit_point, hit_steps = self.predict_hit(forecast)

        if config.is_predictor_experiment and detection is not None:
            forecast, hit_point, hit_steps = detection, np.array([0, 0, 0, 0]), 1

        self.frame_num += 1
        self.forecasts.append(forecast)

        return forecast, hit_point, hit_steps

    def correct_detection(self, detection):
        """
        Undistort and transforms the detection bounding box coordinates to the screen coordinate system
        using the currently set homography matrix.

        :param detection: xyxy detection bounding box
        :return: corrected bounding box after undistortion and transformation to screen coordinates.
        """
        if self.homography is None:
            raise calib.CalibrationException(
                "HitPredictor has no homography configured"
            )

        x1y1 = calib.undistort_point(detection[:2], self.camera_matrix)
        x2y2 = calib.undistort_point(detection[2:4], self.camera_matrix)
        x1y1 = calib.transform_point(x1y1, self.homography)
        x2y2 = calib.transform_point(x2y2, self.homography)
        return np.concatenate([x1y1, x2y2])

    def detect_pogona_head(self, frame):
        """
        Use the detector to find the pogona's head.
        Return a single best candidate detection or None if there was no detection.
        """
        if self.detector is not None:
            detections = self.detector.detect_image(frame)
        else:
            detections = None
        if detections is not None:
            if len(self.history) > 0:
                prev_centroid = xyxy_to_centroid(self.history[-1])
                detection = nearest_detection(detections, prev_centroid)
            else:
                detection = detections[0]
            if self.camera_matrix is not None and self.homography is not None:
                detection = self.correct_detection(detection)
        else:
            detection = None

        return detection

    def predict_hit(self, forecast):
        """
        Predict when and where the pogona will hit the screen.
        Return the predicted hit point and the number of time steps until the predicted hit.
        :param forecast: a trajectory forecast array.
        :return: (x, hit_idx), where
                 x - x-coordinate of hit (middle of bottom bbox edge)
                 hit_idx - index of first screen touch in the forecast array.
                 Return (None, None) when no hit is predicted.
        """

        # Find hit indices in the forecast using a simple y-coordinate threshold.
        # if data is corrected the screen is above, otherwise it's below.
        if self.y_thresh_above:
            hit_idxs = np.argwhere(forecast[:, 3] >= self.prediction_y_threshold)
        else:
            hit_idxs = np.argwhere(forecast[:, 3] <= self.prediction_y_threshold)

        if hit_idxs.shape[0] == 0:
            return None, None

        hit_idx = int(hit_idxs[0])
        x_val = (forecast[hit_idx][0] + forecast[hit_idx][2]) / 2
        return x_val, hit_idx

    def update_history(self, detection):
        """
        Add detection to history, and double the history size if necessary.
        """
        history_size = self.history.shape[0]
        if self.frame_num >= history_size:
            new_hist = np.empty((history_size, 4), np.float)
            new_hist[:] = np.nan

            self.history = np.vstack((self.history, new_hist))

        if detection is not None:
            self.history[self.frame_num] = detection[:4]

    def reset(self, history_size=512):
        """
        Revert HitPredictor to its initialized state. Clears history and forecasts arrays.
        """
        self.frame_num = 0
        self.did_find_detections = False
        self.history = np.empty((history_size, 4), np.float)
        self.history[:] = np.nan
        self.forecasts = []


class TrajectoryPredictor:
    """
    Abstract class for a trajectory predictor. Any object of this type recieves a history of detections and
    predicts future coordinates by implementing the private _update_and_predict method.

    This class contains some machinery for dealing with frames with no detections. See update_and_predict
    for more information.
    """

    def __init__(self, input_len, forecast_horizon):
        """
        Initialize a TrajectoryPredictor.

        :param input_len: length of input sequence. The number of detections that are actually looked back when predicting.
        :param forecast_horizon: length of the generated trajectory forecast.
        """
        self.forecast_horizon = forecast_horizon
        self.input_len = input_len
        self.last_forecast = None
        self.last_forecast_age = None
        self.past_input = np.empty((input_len, 4))
        # self.past_input[:] = np.nan
        self.past_input[:] = 3

    def init_trajectory(self, detection):
        pass

    def _update_and_predict(self, past_input):
        """
        Abstract private method. Subclasses should override this with the actual prediction logic.
        This is called from the public update_and_predict method.

        :param past_input: numpy array of shape (self.input_len, 4) containing the previous measurements.

        Should return a forecast numpy array of shape (self.forecast_horizon, 4).
        """
        pass

    def update_and_predict(self, history):
        """
        Receive an updated bbox history, call asbtract method _update_and_predict to generate and return a forecast
        trajectory.

        Tries to fill in nan values with values from the previous forecast.
        When the last forecast is too old (older then the entire past_input length), the predictor input
        will contain nan values (and depending on the subclass behavior will likely return nans).
        """

        if self.last_forecast_age is not None:
            self.last_forecast_age += 1

        # current input is the past input, shifted back by 1 index, with the new detection (if exists) placed last index
        self.past_input = np.roll(self.past_input, -1, axis=0)

        if np.isnan(history[-1, 0]):
            # if there is no detection in the current frame, place the relevant prediction from last forecast instead,
            # or NaN when the last forecast that was based on an actual detection history was more than input_len time steps ago.
            if (
                self.last_forecast_age is not None
                and self.last_forecast_age < self.input_len
            ):
                self.past_input[-1] = self.last_forecast[self.last_forecast_age - 1]
            else:
                self.past_input[-1] = np.nan
        else:
            # if detection exists, place it in the input array
            self.past_input[-1] = history[-1]

        # get forecast and update latest forecast if exists
        forecast = self._update_and_predict(self.past_input)
        if not np.isnan(history[-1, 0]):
            self.last_forecast = forecast
            self.last_forecast_age = 0

        return forecast


def gen_hit_predictor():
    det = detector.Detector_v4(conf_thres=0.8)
    return HitPredictor(None)<|MERGE_RESOLUTION|>--- conflicted
+++ resolved
@@ -12,13 +12,6 @@
 from Prediction import calibration as calib
 from Prediction import detector
 import numpy as np
-<<<<<<< HEAD
-=======
-from datetime import datetime
-import json
-import os
-import config
->>>>>>> 110abe1f
 
 
 class HitPredictor:
