--- conflicted
+++ resolved
@@ -1146,94 +1146,6 @@
     plt.show()
 
 
-<<<<<<< HEAD
-def get_videos_to_predict(animal_id=None, experiments_dir=None, model_path=None, is_override=False):
-    experiments_dir = experiments_dir or config.EXPERIMENTS_DIR
-    p = Path(experiments_dir)
-    if animal_id:
-        p = p / animal_id
-    all_videos = list(p.rglob(f'*{config.NIGHT_POSE_CAMERA}*.mp4'))
-    videos = []
-    ap = DLCArenaPose(config.NIGHT_POSE_CAMERA, is_use_db=False, model_path=model_path)
-    for vid_path in all_videos:
-        if config.NIGHT_POSE_IS_RUN_ONLY_BUG_SESSIONS and not (vid_path.parent.parent / 'bug_trajectory.csv').exists():
-            continue
-        pred_path = ap.get_predicted_cache_path(vid_path)
-        if (not is_override and (pred_path.exists() or pred_path.with_suffix('.txt').exists())) or \
-                (len(pred_path.parts) >= 6 and pred_path.parts[-6] == 'test'):
-            continue
-        videos.append(vid_path)
-    videos = sorted(videos, key=lambda x: x.name, reverse=True)
-    return videos
-
-
-def fix_calibrations(animal_id=None, model_path=None):
-    videos = get_videos_to_predict(animal_id, model_path=model_path, is_override=True)
-    if not videos:
-        return
-    print(f'found {len(videos)}/{len(videos)} to fix calibration')
-    ap = DLCArenaPose('front', is_use_db=False, model_path=model_path)
-    is_initialized = False
-    for i, video_path in enumerate(videos):
-        if i < 115:
-            continue
-        ap.start_new_session(60)
-        if not is_initialized:
-            ap.init_from_video(video_path, caliber_only=True)
-            is_initialized = True
-        try:
-            ap.caliber.set_image_date_and_load(video_path.stem.split('_')[1])
-            cache_path = ap.get_predicted_cache_path(video_path)
-            zf = pd.read_parquet(cache_path)
-            for i in tqdm(zf.index, desc=f'({i+1}/{len(videos)}) {video_path.stem}'):
-                row = zf.loc[i:i].copy()
-                new_row = ap.analyze_frame(row['time'].iloc[0], row.copy())
-                zf.loc[i] = new_row.iloc[0]
-            # zf[['x', 'y']] = zf[['cam_x', 'cam_y']].apply(lambda pos: ap.caliber.get_location(*pos), axis=1).tolist()
-            ap.save_predicted_video(zf, video_path)
-        except MissingFile as exc:
-            print(exc)
-        except Exception:
-            print(f'\n\n{traceback.format_exc()}\n')
-
-
-def predict_all_videos(animal_id=None, max_videos=None, experiments_dir=None, model_path=None, errors_cache=None,
-                       is_tqdm=True):
-    logger = get_logger('Videos-Pose-Prediction')
-    videos = get_videos_to_predict(animal_id, experiments_dir, model_path)
-    if not videos:
-        logger.warning('No videos found')
-        return
-    logger.info(f'found {len(videos)} to predict')
-    success_count = 0
-    ap = DLCArenaPose(config.NIGHT_POSE_CAMERA, is_use_db=True, model_path=model_path, commit_bodypart=None)
-    for i, video_path in enumerate(videos):
-        try:
-            t0 = time.time()
-            if not is_tqdm:
-                logger.info(f'Start prediction of {video_path}')
-            if ap.get_predicted_cache_path(video_path).exists():
-                continue
-            ap.predict_video(video_path=video_path, is_create_example_video=False, 
-                             prefix=f'({i+1}/{len(videos)}) ', is_tqdm=is_tqdm)
-            success_count += 1
-            if not is_tqdm:
-                logger.info(f'Finished prediction of {video_path.stem} in {(time.time() - t0)/60:.1f} minutes')
-            if max_videos and success_count >= max_videos:
-                return
-        except MissingFile as exc:
-            print_cache(exc, errors_cache)
-        except Exception as exc:
-            print_cache(exc, errors_cache)
-
-
-def print_cache(exc, errors_cache):
-    if errors_cache is None or str(exc) not in errors_cache:
-        print(exc)
-    if errors_cache and str(exc) not in errors_cache:
-        errors_cache.append(str(exc))
-
-=======
 class VideoPoseScanner:
     def __init__(self, cam_name='front', is_use_db=True, model_path=None, animal_id=None, is_replace_exp_dir=True):
         self.cam_name = cam_name
@@ -1282,7 +1194,6 @@
             videos = self._get_videos_to_predict_from_files(is_skip_predicted=skip_committed)
         videos = sorted(videos, key=lambda x: x.name, reverse=True)
         return videos
->>>>>>> 282bd94f
 
     def _get_videos_to_predict_from_db(self, skip_committed=True):
         """Get from the DB all the videos that have not been predicted yet"""
@@ -1414,13 +1325,9 @@
     # DLCArenaPose('front').test_loaders(19)
     # print(get_videos_to_predict('PV148'))
     # commit_video_pred_to_db(animal_ids="PV163")
-<<<<<<< HEAD
-    predict_all_videos()
-=======
     VideoPoseScanner().add_bug_trajectory()
     # VideoPoseScanner(animal_id='PV163').add_bug_trajectory(videos=[Path('/media/reptilearn4/experiments/PV163/20240201/block10/videos/front_20240201T173016.mp4')])
     # DLCArenaPose('front', is_use_db=True).predict_video(db_video_id=1071)
->>>>>>> 282bd94f
     # img = cv2.imread('/data/Pogona_Pursuit/output/calibrations/front/20221205T094015_front.png')
     # plt.imshow(img)
     # plt.show()
