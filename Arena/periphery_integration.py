import json
import threading
import time
from datetime import datetime
import paho.mqtt.client as mqtt
import paho.mqtt.subscribe as subscribe
from pathlib import Path
import utils
from cache import RedisCache, CacheColumns as cc
from loggers import get_logger
from db_models import ORM
import config


class PeripheryIntegrator:
    """class for communicating with reptilearn's arena.py"""
    def __init__(self):
        self.logger = get_logger('Periphery')
        self.logger.debug('periphery integration created')
        self.cache = RedisCache()
        self.mqtt_client = mqtt.Client()
        self.orm = ORM()
        self.periphery_config = config.load_configuration('periphery')
<<<<<<< HEAD
        if self.periphery_config and config.ARENA_ARDUINO_NAME in self.periphery_config:
            self.devices = self.periphery_config[config.ARENA_ARDUINO_NAME]['interfaces']
=======
        if self.periphery_config and 'arena' in self.periphery_config:
            self.devices = {d['name']: d for d in self.periphery_config['arena']['interfaces']}
>>>>>>> 0c341f33
        else:
            self.devices = {}

    def save_config_to_file(self):
        with open(config.configurations["periphery"][0], 'w') as f:
            json.dump(self.periphery_config, f, indent=4)

    def switch(self, name, state):
        assert state in [0, 1]
        if name not in self.toggles:
            self.logger.warning(f'No toggle named {name}; abort switch command')
            return
        if self.devices[name].get('nc_toggle'):
            state = int(not state)
        self.mqtt_publish(config.mqtt['publish_topic'], f'["set","{name}",{state}]')

    def cam_trigger(self, state):
        assert state in [0, 1]
        self.mqtt_publish(config.mqtt['publish_topic'], f'["set","Camera Trigger",{state}]')
        self.cache.set(cc.CAM_TRIGGER_STATE, state)

    def publish_cam_trigger_state(self):
        self.mqtt_publish(config.mqtt['publish_topic'], f'["get","Camera Trigger"]')

    def change_trigger_fps(self, new_fps):
        new_duration = round(1000 / new_fps)
        trig_inters = self.periphery_config[config.CAM_TRIGGER_ARDUINO_NAME]['interfaces'][0]
        trig_inters['pulse_len'] = new_duration
        self.save_config_to_file()
        next(utils.run_command('cd ../docker && docker-compose restart periphery'))

        # self.mqtt_publish('change_cam_trigger_duration', new_duration)

        time.sleep(5)
        self.cam_trigger(1)
        self.logger.info(f'Published cam trigger FPS change to {new_fps}')

    def feed(self, is_manual=False):
        if self.cache.get(cc.IS_REWARD_TIMEOUT):
            return
        self.cache.set(cc.IS_REWARD_TIMEOUT, True)

        feed_counts = self.get_feeders_counts()
        if all([c == 0 for c in feed_counts.values()]):
            self.logger.warning('No reward left in feeders')
            return

        for feeder_name, count in self.get_feeders_counts().items():
            if count == 0:
                continue

            self.mqtt_publish(config.mqtt['publish_topic'], f'["dispense","{feeder_name}"]')
            self.update_reward_count(feeder_name, count - 1)
            self.logger.info(f'Reward was given by {feeder_name}')
            self.orm.commit_reward(datetime.now(), is_manual=is_manual)
            break

    def mqtt_publish(self, topic, payload):
        self.mqtt_client.connect(config.mqtt['host'], config.mqtt['port'], keepalive=60)
        self.mqtt_client.publish(topic, payload)

    def get_feeders_counts(self) -> dict:
        counts = self.cache.get(cc.REWARD_LEFT)
        if counts is None:
            counts = [0 for _ in self.feeders]
        return {n: int(c) for n, c in zip(self.feeders, counts)}

    def update_reward_count(self, feeder_name, reward_count):
        c = self.get_feeders_counts()
        c[feeder_name] = reward_count
        new_counts = [str(c.get(feeder, 0)) for feeder in self.feeders]
        self.cache.set(cc.REWARD_LEFT, new_counts)

    @property
    def toggles(self) -> list:
        return [k for k, dev in self.devices.items() if dev['type'] == 'line']

    @property
    def feeders(self) -> list:
        feeds = [(k, dev['order']) for k, dev in self.devices.items() if dev['type'] == 'feeder']
        return [x[0] for x in sorted(feeds, key=lambda x: x[1])]


class MQTTListener:
    topics = []

    def __init__(self, topics=None, callback=None, is_debug=True, stop_event=None, is_loop_forever=False):
        self.client = mqtt.Client()
        self.callback = callback
        self.topics = topics or self.topics
        self.topics = self.topics if isinstance(self.topics, (tuple, list)) else [self.topics]
        self.stop_event = stop_event
        self.is_debug = is_debug
        self.is_loop_forever = is_loop_forever
        self.is_initiated = False

    def init(self):
        self.client.on_connect = self.on_connect
        self.client.on_message = self.on_message
        self.client.connect(config.mqtt['host'], config.mqtt['port'])
        self.is_initiated = True

    def loop(self):
        if not self.is_initiated:
            self.init()
        if self.stop_event is not None:
            while not self.stop_event.is_set():
                self.client.loop()
        elif self.is_loop_forever:
            self.client.loop_forever()
        else:
            self.client.loop()

    def on_connect(self, client, userdata, flags, rc):
        if self.is_debug:
            print(f'MQTT connecting to host: {config.mqtt["host"]}; rc: {rc}')
        client.subscribe([(topic, 0) for topic in self.topics])

    def parse_payload(self, payload):
        return payload

    def on_message(self, client, userdata, msg):
        payload = self.parse_payload(msg.payload.decode('utf-8'))
        if self.callback is not None:
            self.callback(payload)
        if self.is_debug:
            print(f'received message with topic {msg.topic}: {payload}')


class ArenaListener(MQTTListener):
    topics = ['arena/value']

    def __init__(self, *args, **kwargs):
        super().__init__(*args, **kwargs)
        self.cache = RedisCache()

    def parse_payload(self, payload):
        payload = json.loads(payload)
        if not isinstance(payload, dict):
            return payload

        for name, value in payload.items():
            if name in config.mqtt['temperature_sensors']:
                payload = self.parse_temperature(name, value)
            elif name == 'Camera Trigger':
                payload = self.parse_trigger_state(value)
        return payload

    @staticmethod
    def parse_temperature(name, data):
        res = {}
        if not data:
            return
        elif len(data) == 1:
            res[name] = data[0]
        else:
            res.update({f'{name}{i}': v for i, v in enumerate(data)})
        return res

    def parse_trigger_state(self, value):
        if value in [0, 1]:
            self.cache.set(cc.CAM_TRIGGER_STATE, value)
        return


if __name__ == "__main__":
    def hc_callback(payload):
        print(payload)


    e = threading.Event()
    listener = ArenaListener(is_debug=False, callback=hc_callback, is_loop_forever=True, stop_event=e)
    t = threading.Thread(target=listener.loop)
    t.start()

    pi = PeripheryIntegrator()
    pi.mqtt_publish(config.mqtt['publish_topic'], f'["set","Camera Trigger",1]')
    time.sleep(1)
    pi.mqtt_publish(config.mqtt['publish_topic'], f'["get","Camera Trigger"]')
    time.sleep(1)
    pi.mqtt_publish(config.mqtt['publish_topic'], f'["set","Camera Trigger",0]')
    time.sleep(1)
    pi.mqtt_publish(config.mqtt['publish_topic'], f'["get","Camera Trigger"]')
    time.sleep(10)
    e.set()
    # listener.loop()
    # while True:
    #     listener.loop()
    #     time.sleep(0.1)
<|MERGE_RESOLUTION|>--- conflicted
+++ resolved
@@ -21,13 +21,8 @@
         self.mqtt_client = mqtt.Client()
         self.orm = ORM()
         self.periphery_config = config.load_configuration('periphery')
-<<<<<<< HEAD
         if self.periphery_config and config.ARENA_ARDUINO_NAME in self.periphery_config:
             self.devices = self.periphery_config[config.ARENA_ARDUINO_NAME]['interfaces']
-=======
-        if self.periphery_config and 'arena' in self.periphery_config:
-            self.devices = {d['name']: d for d in self.periphery_config['arena']['interfaces']}
->>>>>>> 0c341f33
         else:
             self.devices = {}
 
