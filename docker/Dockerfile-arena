FROM arena_base_flir:v1.0
<<<<<<< HEAD
=======

RUN apt-get update && apt-get install xinput -y
>>>>>>> 813468e3

# Required for nvidia-docker v1
RUN echo "/usr/local/nvidia/lib" >> /etc/ld.so.conf.d/nvidia.conf && \
    echo "/usr/local/nvidia/lib64" >> /etc/ld.so.conf.d/nvidia.conf

COPY $ENV_FILE ./Arena/.env
RUN apt-get -qq update && apt-get -qq install -y lsb-release \
  libusb-1.0.0 libpq-dev udev

ENV DEBIAN_FRONTEND=noninteractive
RUN pip3 install -r requirements/arena.txt
RUN pip3 install -r requirements/pose.txt
# Installation of deeplabcut-live
# RUN pip3 install --no-deps deeplabcut-live colorcet
# Spinnaker
#RUN pip3 install ./Arena/bin/spinnaker_python-3.0.0.118-cp38-cp38-linux_x86_64.whl
#RUN cd ./Arena/bin/spinnaker-3.0.0.118-amd64 && (echo "y" && cat) | ./install_spinnaker.sh

RUN mkdir -p /data/Pogona_Pursuit/output<|MERGE_RESOLUTION|>--- conflicted
+++ resolved
@@ -1,9 +1,6 @@
 FROM arena_base_flir:v1.0
-<<<<<<< HEAD
-=======
 
 RUN apt-get update && apt-get install xinput -y
->>>>>>> 813468e3
 
 # Required for nvidia-docker v1
 RUN echo "/usr/local/nvidia/lib" >> /etc/ld.so.conf.d/nvidia.conf && \
