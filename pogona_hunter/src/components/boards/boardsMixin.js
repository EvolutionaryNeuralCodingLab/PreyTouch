--- conflicted
+++ resolved
@@ -13,15 +13,9 @@
         numTrials: null, // deprecated. Trials are governed by the experiment
         trialDuration: 5,
         iti: 5,
-<<<<<<< HEAD
-        bugTypes: ['cockroach', 'green_beetle'],
-        rewardBugs: 'cockroach',
-        movementType: 'low_horizontal',
-=======
         bugTypes: process.env.BUG_TYPES || ['cockroach', 'green_beetle'],
         rewardBugs: process.env.REWARD_BUGS || 'cockroach',
         movementType: process.env.MOVEMENT_TYPE || 'circle',
->>>>>>> adba6a84
         speed: 0, // if 0 config default for bug will be used
         bugSize: 0, // if 0 config default for bug will be used
         bloodDuration: 2000,
@@ -251,13 +245,9 @@
         this.$store.commit('increment')
       }
       const bloodTimeout = setTimeout(() => {
-<<<<<<< HEAD
         this.$refs.bugChild = this.$refs.bugChild.filter((items, index) => bugIndex !== index)
         this.isBloodOnScreen = false
         console.log(`Number of bugs left: ${this.$refs.bugChild.length}  (bug ID ${bugIndex} was removed)`)
-=======
-        this.$refs.bugChild = this.$refs.bugChild.filter((_, index) => bugIndex !== index)
->>>>>>> adba6a84
         if (this.$refs.bugChild.length === 0) {
           this.endTrial()
         }
