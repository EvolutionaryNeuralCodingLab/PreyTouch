from pathlib import Path
import numpy as np
from functools import lru_cache
import pandas as pd
import pickle
import cv2
<<<<<<< HEAD
from pose_analysis.pose import PoseAnalyzer
=======
from pose import PoseAnalyzer
>>>>>>> 152867db
from scipy.signal import find_peaks
from pose_analysis.loader import Loader, closest_index
from pose_analysis.pose_utils import *



NUM_FRAMES_TO_PLOT = 5
NUM_POSE_FRAMES_PER_STRIKE = 30


class TrialStrikes:
    def __init__(self, loader: Loader):
        self.loader = loader
        self.hits_df = loader.hits_df
        self.pose_df = self.get_pose()
        self.strikes = [StrikeSummary(loader, i, self.pose_df) for i in self.hits_df.index]

    def strikes_summary(self, is_plot=True, is_close_plot=False, use_cache=True):
        """
        Main function for strikes analysis
        :param is_plot - show the figure or not
        :param is_close_plot - close figure after it was created and saved
        :param use_cache - Use cached files if exist, instead of running analysis. If not exist, run anyway.
        """
        if use_cache:
            return [s.load(is_plot) for s in self.strikes]

        print(f'>> Start strikes summary for {self.loader}')
        frames, frames_ids = self.load_trial_frames(NUM_FRAMES_TO_PLOT)
        all_data = []
        for i, frame_group in enumerate(frames_ids):
            if not frame_group:
                print(f'Unable to find frames for strike #{i}')
                continue
            data = self.strikes[i].summary_plot(frame_group, frames, is_close_plot)
            all_data.append(data)
        return all_data

    def load_trial_frames(self, n_frames):
        d = (n_frames - 1) // 2
        frames_ids = [list(range(f - d, f + d + 1)) if f else [] for f in self.loader.get_hits_frames()]
        flat_frames = [f for sublist in frames_ids for f in sublist]
        if not flat_frames:
            msg = 'No Frames were found; '
            for i, hit in self.hits_df.iterrows():
                msg += f'hit #{i + 1} time: {hit.get("time").tz_convert("utc").tz_localize(None)} not in ' \
                       f'{self.loader.frames_ts[0]} - {self.loader.frames_ts[self.loader.frames_ts.index[-1]]}\n'
            raise Exception(msg)
        cap = cv2.VideoCapture(self.loader.video_path.as_posix())
        frames = {}
        for frame_id in range(max(flat_frames) + 1):
            ret, frame = cap.read()
            if frame_id in flat_frames:
                frames[frame_id] = frame
        cap.release()
        return frames, frames_ids

    def get_pose(self):
        """Load the pose csv using pose.Analyzer"""
        a = PoseAnalyzer(self.loader)
        try:
            return a.run_pose(load_only=True)
        except Exception:
            return


class StrikeSummary:
    def __init__(self, loader: Loader, strike_idx: int, pose_df: pd.DataFrame):
        self.loader = loader
        self.strike_idx = strike_idx
        self.hit_df = loader.hits_df.loc[strike_idx, :]
        hits_frames = self.loader.get_hits_frames()
        self.strike_frame = hits_frames[strike_idx] if strike_idx < len(hits_frames) else None
        self.pose_df = pose_df
        self.strike_errors = []

    def summary_plot(self, frame_group, frames, is_close_plot=False):
        fig = plt.figure(figsize=(20, 15))
        grid = fig.add_gridspec(ncols=4, nrows=3, width_ratios=[1, 1, 1, 1], height_ratios=[5, 6, 5])
        fig.suptitle(f'Results for strike #{self.strike_idx + 1} ({"hit" if self.is_hit else "miss"})\n{self.loader}',
                     fontsize=15)
        self.plot_frames(grid[0, :], frame_group, frames)
        if self.bug_traj is not None:
            self.plot_bug_trajectory(fig.add_subplot(grid[1, 0]))
            self.plot_projected_strike(fig.add_subplot(grid[1, 1]))
        if self.nose_df is not None:
            self.plot_xy_pose(fig.add_subplot(grid[1, 2]))
            self.plot_nose_vs_time(fig.add_subplot(grid[1, 3]))
        self.plot_info(fig.add_subplot(grid[2, 0]))
        self.plot_errors(fig.add_subplot(grid[2, 1:]))
        fig.tight_layout()
        fig.subplots_adjust(top=0.95, hspace=0.05)
        fig.patch.set_linewidth(3)
        fig.patch.set_edgecolor('black')

        self.saved_image_folder.mkdir(exist_ok=True)
        self.save()
        fig.savefig(self.save_image_path)
        if is_close_plot:
            plt.close(fig)

        return self.data

    def plot_frames(self, grid, frame_group, frames):
        """Plot the frames close to the strike"""
        cols = 5
        rows = int(np.ceil(len(frame_group) / cols))
        inner_grid = grid.subgridspec(rows, cols, wspace=0.1, hspace=0)
        axes = inner_grid.subplots()  # Create all subplots for the inner grid.
        axes = axes.flatten()
        for i, f_id in enumerate(frame_group):
            if frames.get(f_id) is None:
                continue
            axes[i].imshow(frames[f_id])
            if f_id == self.strike_frame:
                axes[i].set_title('strike frame')

    def plot_bug_trajectory(self, ax):
        try:
            cl = colorline(ax, self.bug_traj.x.to_numpy(), self.bug_traj.y.to_numpy(), alpha=1)
            plt.colorbar(cl, ax=ax, orientation='horizontal')
            ax.scatter(self.hit_df.x, self.hit_df.y, marker='X', color='r', label='strike', zorder=3)
            ax.add_patch(plt.Circle((self.hit_df.bug_x, self.hit_df.bug_y),
                                    self.bug_radius, color='lemonchiffon', alpha=0.4))
            if self.leap_frame:
                leap_bug_traj = self.loader.bug_data_for_frame(self.leap_frame)
                if leap_bug_traj is not None:
                    ax.scatter(leap_bug_traj.x, leap_bug_traj.y, color='g', marker='D', s=50, label='bug at leap start',
                               zorder=2)
            ax.set_xlim([0, 2400])
            ax.set_ylim([-60, 1000])
            ax.set_title(f'Bug Trajectory\ncalculated speed: {self.bug_speed:.1f} cm/sec')
            ax.invert_yaxis()
            ax.legend()
        except Exception as exc:
            self.log(f'Error plotting bug trajectory; {exc}')

    def plot_projected_strike(self, ax, default_leap=20, is_plot_strike_only=False):
        try:
            if self.leap_frame:
                leap_pos = self.loader.bug_data_for_frame(self.leap_frame)[['x', 'y']].to_numpy(dtype='float')
            else:
                leap_pos = self.bug_traj.loc[self.bug_traj.index[-default_leap], ['x', 'y']].to_numpy(dtype='float')
            strike_pos, proj_leap_pos = self.project_strike_coordinates(leap_pos)
            ax.scatter(*strike_pos, label='strike', color='r', marker='X')
            if is_plot_strike_only:
                return
            ax.scatter(0, 0, label='bug position at strike', color='m', marker='D')
            if self.leap_frame:
                ax.scatter(*proj_leap_pos, label='bug position at leap', color='g', marker='D')
            ax.add_patch(plt.Circle((0, 0), self.bug_radius, color='lemonchiffon', alpha=0.4))
            ax.legend()
            lim = max([*np.abs(strike_pos), *np.abs(proj_leap_pos), self.bug_radius])
            ax.set_xlim([-lim, lim])
            ax.set_ylim([-lim, lim])
            ax.plot([0, 0], [-lim, lim], 'k')
            ax.plot([-lim, lim], [0, 0], 'k')
            title = 'Projected Strike Coordinates'
            if pd:
                title += f'\nPD: {pd:.2f} cm'
            ax.set_title(title)
        except Exception as exc:
            self.log(f'Error plotting projected strike; {exc}')

    def plot_xy_pose(self, ax):
        cl = colorline(ax, self.nose_df.x.to_numpy(), self.nose_df.y.to_numpy())
        plt.colorbar(cl, ax=ax, orientation='horizontal')
        ax.scatter(self.nose_df.x[self.strike_frame], self.nose_df.y[self.strike_frame],
                   marker='X', color='r', label='strike', zorder=3)
        ax.legend()
        ax.set_title('XY of nose position')
        ax.set_xlabel('X')
        ax.set_ylabel('Y')

    def plot_nose_vs_time(self, ax):
        title = 'Y of nose vs. frame'
        ax.plot(self.nose_df.y, label='nose')
        ax.scatter(self.strike_frame, self.nose_df.y[self.strike_frame], marker='X', color='r', label='logged_strike')
        if self.calc_strike_frame is not None:
            ax.scatter(self.calc_strike_frame, self.nose_df.y[self.calc_strike_frame], marker='X', color='y', label='calc_strike')
            title += f'\nY(strike) = {self.nose_df.y[self.calc_strike_frame]:.2f}'
        if self.leap_frame is not None:
            ax.scatter(self.leap_frame, self.nose_df.y[self.leap_frame], marker='D', color='g', label='leap')
        if self.leap_frame is not None and self.calc_strike_frame is not None:
            title += f'\nLeap Frame Diff: {self.calc_strike_frame - self.leap_frame}'

        ax.legend()
        ax.set_title(title)
        ax.set_xlabel('Frame')
        ax.set_ylabel('Y (nose)')

    def plot_info(self, ax, w=30):
        ax.axis('off')
        text = f'Info:\n\n'
        for k, v in self.loader.info.items():
            if k.lower().startswith('block'):
                continue
            if isinstance(v, str) and len(v) > w:
                v_new = ''
                for i in range(0, len(v), w):
                    if i + w < len(v):
                        v_new += f'{v[i:i+w]}-\n'
                    else:
                        v_new += f'{v[i:]}'
                v = v_new
            text += f'{k}: {v}\n'
        ax.text(0, 0, text, fontsize=14, wrap=True)

    def plot_errors(self, ax):
        ax.axis('off')
        if not self.strike_errors:
            return
        text = 'Errors:\n\n'
        text += '\n'.join(self.strike_errors)
        ax.text(0, 0, text, fontsize=14)

    def project_strike_coordinates(self, leap_pos):
        """Project bug trajectory space to the vector spanned from bug position at leap to bug position at strike"""
        bug_pos = np.array([self.hit_df.bug_x, self.hit_df.bug_y])
        strike_pos = np.array([self.hit_df.x, self.hit_df.y])
        u = bug_pos - leap_pos
        xr = np.array([1, 0])
        th = np.arctan2(np.linalg.det([u, xr]), np.dot(u, xr))
        r = np.array(((np.cos(th), -np.sin(th)),
                      (np.sin(th), np.cos(th))))
        r0 = r.dot(bug_pos)
        return r.dot(strike_pos) - r0, r.dot(leap_pos) - r0

    @property
    @lru_cache()
    def leap_frame(self):
        if self.nose_df is None or len(self.nose_df) < 1:
            return
        y = self.nose_df.y
        dy = y.diff()
        leap_frame_idx = y.index[0]
        grace_count = 0
        for r in np.arange(self.calc_strike_frame, dy.index[0], -1):
            if dy[r] < 0.9:
                if grace_count == 0:
                    leap_frame_idx = r
                grace_count += 1
                if grace_count < 5:
                    continue
                break
            else:
                grace_count = 0
        # if y[self.calc_strike_frame] - y[leap_frame_idx] < 10:
        #     return
        return leap_frame_idx

    @property
    @lru_cache()
    def calc_strike_frame(self):
        strike_frame_idx = self.strike_frame
        if self.nose_df is None:
            return strike_frame_idx
        y = self.nose_df.y
        max_diff_strike_frame = 8
        peaks, _ = find_peaks(y.to_numpy(), height=870, distance=10)
        peaks_idx = y.index[peaks]
        peaks_idx = peaks_idx[np.abs(peaks_idx - self.strike_frame) < max_diff_strike_frame]
        try:
            if len(peaks_idx) > 0:
                strike_frame_idx = y[peaks_idx].idxmax()
            else:
                yrange = np.arange(self.strike_frame - max_diff_strike_frame, self.strike_frame + max_diff_strike_frame)
                yrange = [idx for idx in yrange if idx in y.dropna().index]
                if len(yrange) > 0:
                    strike_frame_idx = y[yrange].idxmax()
        except Exception as exc:
            print(f'Error in calc_strike_frame: {exc}')
        return strike_frame_idx

    @property
    @lru_cache()
    def pd(self):
        if self.leap_frame is None:
            return
        leap_bug_traj = self.loader.bug_data_for_frame(self.leap_frame)
        if leap_bug_traj is None:
            return
        d = distance(leap_bug_traj.x, leap_bug_traj.y, self.hit_df.x, self.hit_df.y)
        return pixels2cm(d)

    @property
    @lru_cache()
    def nose_df(self):
        if self.pose_df is None or self.strike_frame is None:
            return
        n_pose_frames = 2
        selected_frames = np.arange(self.strike_frame - n_pose_frames, self.strike_frame + n_pose_frames)
        selected_frames = [idx for idx in selected_frames if idx in self.pose_df.nose.index]
        return self.pose_df.nose.loc[selected_frames, :].copy()

    @property
    @lru_cache()
    def bug_speed(self):
        if self.bug_traj is None:
            return self.loader.calc_speed
        d = self.bug_traj.diff().iloc[1:, :]
        v = remove_outliers(np.sqrt(d.x ** 2 + d.y ** 2) / d.time.dt.total_seconds())
        return pixels2cm(v.mean())  # speed in cm/sec

    @property
    @lru_cache()
    def bug_traj(self):
        try:
            return self.loader.get_bug_trajectory_before_strike(self.strike_idx, n_records=120, max_dist=0.4)
        except Exception as exc:
            pass
            # self.log(f'Error loading bug traj: {exc}')

    @property
    @lru_cache()
    def bug_type(self):
        return self.hit_df.bug_type

    @property
    @lru_cache()
    def speed_group(self):
        if 2 <= self.bug_speed < 6:
            return 4
        elif 6 <= self.bug_speed < 10:
            return 8
        elif 10 <= self.bug_speed < 14:
            return 12

    @property
    @lru_cache()
    def bug_radius(self):
        bugs = {
            'cockroach': 150,
            'worm': 225,
            'red_beetle': 165,
            'black_beetle': 160,
            'green_beetle': 155
        }
        bug_type = self.hit_df.bug_type
        return bugs.get(bug_type, 160) / 1.5

    @property
    def is_hit(self):
        return self.hit_df.is_hit

    @property
    @lru_cache()
    def data(self):
        data_vars = ['bug_traj', 'strike_frame', 'leap_frame', 'calc_strike_frame', 'is_hit', 'bug_type',
                     'bug_radius', 'pd', 'bug_speed', 'speed_group', 'pose_df', 'bug_type', 'save_image_path']
        return {k: getattr(self, k, None) for k in data_vars}

    def load(self, is_plot):
        try:
            if is_plot:
                plt.imshow(cv2.imread(self.save_image_path.as_posix()))
            with self.save_pickle_path.open('rb') as f:
                data = pickle.load(f)
        except Exception as exc:
            self.log(f'Error loading cached summary for strike {self.strike_idx + 1}; {exc}')
            return {}

        return data

    def save(self):
        with self.save_pickle_path.open('wb') as f:
            pickle.dump(self.data, f)

    def log(self, msg):
        print(msg)
        self.strike_errors.append(msg)

    @property
    def save_image_path(self):
        return self.saved_image_folder / f'strike{self.strike_idx + 1}.jpg'

    @property
    def save_pickle_path(self):
        return self.saved_image_folder / f'strike{self.strike_idx + 1}.pickle'

    @property
    def saved_image_folder(self):
        return self.loader.trial_path / 'strike_analysis'<|MERGE_RESOLUTION|>--- conflicted
+++ resolved
@@ -4,15 +4,10 @@
 import pandas as pd
 import pickle
 import cv2
-<<<<<<< HEAD
-from pose_analysis.pose import PoseAnalyzer
-=======
 from pose import PoseAnalyzer
->>>>>>> 152867db
 from scipy.signal import find_peaks
-from pose_analysis.loader import Loader, closest_index
-from pose_analysis.pose_utils import *
-
+from loader import Loader, closest_index
+from pose_utils import *
 
 
 NUM_FRAMES_TO_PLOT = 5
